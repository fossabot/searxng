--- conflicted
+++ resolved
@@ -159,20 +159,6 @@
 
 @babel.localeselector
 def get_locale():
-<<<<<<< HEAD
-    if 'locale' in request.form\
-       and request.form['locale'] in settings['locales']:
-        return request.form['locale']
-
-    if 'locale' in request.args\
-       and request.args['locale'] in settings['locales']:
-        return request.args['locale']
-
-    if request.preferences.get_value('locale') != '':
-        return request.preferences.get_value('locale')
-
-    return request.accept_languages.best_match(settings['locales'].keys())
-=======
     locale = "en-US"
 
     for lang in request.headers.get("Accept-Language", locale).split(","):
@@ -195,7 +181,6 @@
     logger.debug("selected locale is `%s`", locale)
 
     return locale
->>>>>>> 373a66be
 
 
 # code-highlighter
